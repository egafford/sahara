--- conflicted
+++ resolved
@@ -362,7 +362,6 @@
 # Deprecated group/name - [DATABASE]/sqlalchemy_pool_timeout
 #pool_timeout=<None>
 
-<<<<<<< HEAD
 # Enable the experimental use of database reconnect on
 # connection lost (boolean value)
 #use_db_reconnect=false
@@ -381,7 +380,7 @@
 # maximum db connection retries before error is raised.
 # (setting -1 implies an infinite retry count) (integer value)
 #db_max_retries=20
-=======
+
 
 [keystone_authtoken]
 
@@ -536,5 +535,4 @@
 # should be set to a single value for better performance.
 # (list value)
 #hash_algorithms=md5
->>>>>>> 1c70740f
-
+
